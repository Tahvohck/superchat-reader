--- conflicted
+++ resolved
@@ -3,8 +3,5 @@
 node_modules/
 types/
 filecache/
-<<<<<<< HEAD
 config/
-=======
-x/
->>>>>>> 101be98f
+x/