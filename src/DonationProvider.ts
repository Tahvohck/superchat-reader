import { CurrencyCodeRecord } from 'currency-codes';
import { ConfigurationBuilder } from '@/ConfigurationBuilder.ts';
import { LocallyCachedImage } from '@/ImageCache.ts';
<<<<<<< HEAD
import { join } from '@std/path/join';
import { assertEquals } from '@std/assert/equals';
=======
import * as path from '@std/path';
>>>>>>> 101be98f

export interface DonationProvider {
    readonly name: string;
    readonly version: string;
    /** Activate the provider. Return value indicates success. */
    activate(): Promise<boolean>;
    /** Deactivate the provider. Return value indicates success. */
    deactivate(): Promise<boolean>;
    /**
     * Wait for new messages from the provider. Implemented via an ansynchronus generator style.
     */
    process(): AsyncGenerator<DonationMessage>;
    configure(cb: ConfigurationBuilder): void;
}

export interface DonationMessage {
    message: string | LocallyCachedImage;
    messageType: 'text' | 'image';
    donationAmount: number;
    donationCurrency: CurrencyCodeRecord;
    donationClass: DonationClass;
    author: string; // Visible username
    authorID?: string; // If provided by platform
    authorAvatar?: LocallyCachedImage; // reference to on-disk cache instead of storing multiple times
}

export function donationMessageToString(dm: DonationMessage) {
    let str = `${dm.author}: ${dm.donationAmount} ${dm.donationCurrency.currency}`;
    str += '\n';
    str += `${dm.message}`;
    return str;
}

export enum DonationClass {
    Blue,
    Light_Blue,
    Green,
    Yellow,
    Orange,
    Magenta,
    Red1,
    Red2,
    Red3,
    Red4,
    Red5,
}

const SHOULD_SAVE = Symbol('shouldSave');
const SAVE_PATH = Symbol('savePath');

/**
 * Base class for all provider configs.
 *
 * @example
 * ```ts
 * class ExampleConfig extends ProviderConfig {
 *      constructor(public readonly hello: string) {
 *
 *      }
 *
 *      public example = "Hello World!";
 *      public another = 123;
 * }
 *
 * const config = await ProviderConfig.load(ExampleConfig, "hi!");
 *
 * // Setting a property automatically causes a synchronous save.
 * config.example = "Goodbye World!";
 * ```
 */
export class ProviderConfig {
    static configPath = join(Deno.cwd(), 'config');

    /**
     * Internally used to keep track of whether a save/load is currently in progress.
     */
    private [SHOULD_SAVE] = false;
    protected [SAVE_PATH]: string;

    constructor(savePath: string) {
        this[SAVE_PATH] = savePath;
        return new Proxy(this, {
            set: (target, prop, value) => {
                target[prop as keyof typeof target] = value;
                // Symbol keys can't be persisted to disk, and they're used for internal state tracking as well. So we ignore them as save candidates.
                if (typeof prop === 'symbol') return true;
                if (target[SHOULD_SAVE]) target.save();
                return true;
            },
        });
    }

    /**
     * Save the config to disk at the path specified by `savePath`.
     * This is automatically called every time a property is set.
     */
    public save(): void {
        this[SHOULD_SAVE] = false;
        const copy = structuredClone(this);

<<<<<<< HEAD
        const savePath = this.getSavePath();

        // ensure config folder exists
        Deno.mkdirSync(ProviderConfig.configPath, { recursive: true });
=======
        const savePath = path.join(Deno.cwd(), 'config', this.savePath);

        // ensure config folder exists
        Deno.mkdirSync(path.join(Deno.cwd(), 'config'));
>>>>>>> 101be98f
        Deno.writeTextFileSync(savePath, JSON.stringify(copy));
        this[SHOULD_SAVE] = true;
    }

    private getSavePath(): string {
        return join(ProviderConfig.configPath, this[SAVE_PATH]);
    }

    /**
     * Load the config from disk, or create a new one if it doesn't exist.
     *
     * Constructing a config class directly without going through `load` will lead to unexpected behaviour.
     * @param savePath Path to load config from
     * @param constructor Config class to construct
     */
    public static async load<
        T extends ProviderConfig,
        // deno-lint-ignore no-explicit-any
        C extends new (...args: any[]) => T,
        P extends ConstructorParameters<C>,
    >(constructor: C, ...args: P): Promise<InstanceType<C>> {
        const config = new constructor(...args) as InstanceType<C>;
        config[SHOULD_SAVE] = false;

        try {
            const savePath = config.getSavePath();

            const json = JSON.parse(await Deno.readTextFile(savePath));

            for (const [key, value] of Object.entries(json)) {
                Reflect.set(config as object, key, value);
            }

            config[SHOULD_SAVE] = true;

            return config;
        } catch (error) {
            // file doesn't exist or old JSON is corruped; we wanna create a new config instead.
            console.warn(`Error loading config for ${constructor.name}: ${error}. Using defaults instead.`);
            config[SHOULD_SAVE] = true;
            return config;
        }
    }
}

class TestConfig extends ProviderConfig {
    public test = 'Hello, world!';
    public unchanged = 'unchanged';

    constructor() {
        super('test.json');
    }
}

Deno.test({
    name: 'ProviderConfig: save',
    fn: async () => {
        const config = await ProviderConfig.load(TestConfig);

        config.test = 'tested';

        // @ts-expect-error accessing private method for testing reasons
        const configPath = config.getSavePath();

        const configFile = JSON.parse(await Deno.readTextFile(configPath));

        assertEquals(configFile.test, 'tested', 'value in config file does not reflect changed value.');
        assertEquals(configFile.unchanged, 'unchanged', 'value in config file does not reflect unchanged value.');

        // cleanup
        await Deno.remove(configPath);
    },
});

Deno.test({
    name: 'ProviderConfig: load',
    fn: async () => {
        const exampleConfig = {
            test: 'tested',
        };

        const configPath = join(ProviderConfig.configPath, 'test.json');
        await Deno.writeTextFile(configPath, JSON.stringify(exampleConfig));

        const config = await ProviderConfig.load(TestConfig);

        assertEquals(config.test, exampleConfig.test, 'property with default value not overwritten by config file.');
        assertEquals(config.unchanged, 'unchanged', "property that's not part of the config file changed.");

        await Deno.remove(configPath);
    },
});

Deno.test({
    name: 'ProviderConfig: construct with additional arguments',
    fn: async () => {
        class TestConfig extends ProviderConfig {
            constructor(public readonly thing: number) {
                super('test.json');
            }
        }

        // @ts-expect-error should give a compile error for wrong/missing constructor arguments
        await ProviderConfig.load(TestConfig);
        // @ts-expect-error should give a compile error for wrong/missing constructor arguments
        await ProviderConfig.load(TestConfig, 'hello, world!');

        const config = await ProviderConfig.load(TestConfig, 1);
        assertEquals(config.thing, 1, 'argument not passed to constructor.');
    },
});<|MERGE_RESOLUTION|>--- conflicted
+++ resolved
@@ -1,12 +1,8 @@
 import { CurrencyCodeRecord } from 'currency-codes';
 import { ConfigurationBuilder } from '@/ConfigurationBuilder.ts';
 import { LocallyCachedImage } from '@/ImageCache.ts';
-<<<<<<< HEAD
 import { join } from '@std/path/join';
 import { assertEquals } from '@std/assert/equals';
-=======
-import * as path from '@std/path';
->>>>>>> 101be98f
 
 export interface DonationProvider {
     readonly name: string;
@@ -107,17 +103,10 @@
         this[SHOULD_SAVE] = false;
         const copy = structuredClone(this);
 
-<<<<<<< HEAD
         const savePath = this.getSavePath();
 
         // ensure config folder exists
         Deno.mkdirSync(ProviderConfig.configPath, { recursive: true });
-=======
-        const savePath = path.join(Deno.cwd(), 'config', this.savePath);
-
-        // ensure config folder exists
-        Deno.mkdirSync(path.join(Deno.cwd(), 'config'));
->>>>>>> 101be98f
         Deno.writeTextFileSync(savePath, JSON.stringify(copy));
         this[SHOULD_SAVE] = true;
     }
