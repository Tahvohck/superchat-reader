--- conflicted
+++ resolved
@@ -7,15 +7,11 @@
 
 const manager = new ProviderManager();
 
-<<<<<<< HEAD
-await manager.init();
-=======
 const prov = new DemoProvider();
 await prov.activate();
 setTimeout(() => {
     prov.deactivate();
 }, 5000);
->>>>>>> 9ec3d7ab
 
 const isProduction = Deno.env.get('NODE_ENV') === 'production';
 
